/**
 * Content
 * Definition of UBODT, which is a hashtable containing the precomputed
 * shortest path routing results.
 *
 * @author: Can Yang
 * @version: 2020.01.31
 */

#ifndef MM_UBODT_HPP
#define MM_UBODT_HPP
#include <stdio.h>
#include <stdlib.h>
#include <iostream>
#include <vector>
#include <algorithm>
#include <map>
#include <fstream>
#include <boost/archive/binary_iarchive.hpp>

#include "types.hpp"
#include "network.hpp"
#include "debug.h"

namespace MM
{

class UBODT
{
public:
  /**
   *  Constructor of UBODT
   *  @param  buckets: the number of buckets in the hashtable
   *  @param  multipler: multiplier to calculate hashcode of an OD pair as
   *  n_o * multiplier + n_d
   */
  UBODT(int buckets_arg,int multiplier_arg) :
    buckets(buckets_arg),multiplier(multiplier_arg) {
    std::cout <<"Creating UBODT with buckets "<< buckets
              << " muliplier "<< multiplier <<"\n";
    hashtable = (Record **) malloc(sizeof(Record*)*buckets);
    for (int i = 0; i < buckets; i++) {
      hashtable[i] = NULL;
    }
    std::cout<<"Creating UBODT finished\n";
  };

  ~UBODT(){
    /* Clean hashtable */
    std::cout<< "Clean UBODT" << '\n';
    int i;
    for (i=0; i<buckets; ++i) {
      Record* head = hashtable[i];
      Record* curr;
      while ((curr = head) != NULL) {
        head = head->next;
        free(curr);
      }
    }
    // Destory hash table pointer
    free(hashtable);
    std::cout<< "Clean UBODT finished" << '\n';
  };

  Record *look_up(NodeIndex source,NodeIndex target)
  {
    unsigned int h = cal_bucket_index(source,target);
    Record *r = hashtable[h];
    while (r != NULL)
    {
      if (r->source==source && r->target==target)
      {
        return r;
      }
      else
      {
        r=r->next;
      }
    }
    return r;
  };

  /**
   *  Return a shortest path (SP) containing edges from source to target.
   *  In case that SP is not found, empty is returned.
   */
  C_PathIndex look_sp_path(NodeIndex source,NodeIndex target){
    C_PathIndex edges;
    if (source==target) {return edges;}
    Record *r=look_up(source,target);
    // No transition exist from source to target
    if (r==NULL) {return edges;}
    while(r->first_n!=target) {
      edges.push_back(r->next_e);
      r=look_up(r->first_n,target);
    }
    edges.push_back(r->next_e);
    return edges;
  };

  /**
   * Construct the complete path (a vector of edge ID) from an optimal path
   * (a vector of candidates)
   *
   * @param  path, an optimal path
   * @param  edges, a vector of edges
   * @return  a complete path (spatially contiguous).
   * If there is a large gap in the optimal
   * path implying complete path cannot be found in UBDOT,
   * an empty path is returned
   */
  C_Path construct_complete_path(O_Path &path, std::vector<Edge> &edges){
    C_Path cpath;
    if (path.empty()) return cpath;
    int N = path.size();
    cpath.push_back(path[0]->edge->id);
    for(int i=0; i<N-1; ++i) {
      Candidate* a = path[i];
      Candidate* b = path[i+1];
      if ((a->edge->id!=b->edge->id) || (a->offset>b->offset)) {
        // segs stores edge index
        auto segs = look_sp_path(a->edge->target,b->edge->source);
        // No transition exist in UBODT
        if (segs.empty() &&  a->edge->target!=b->edge->source) {
          return C_Path();
        }
        for (int e:segs) {
          cpath.push_back(edges[e].id);
        }
        cpath.push_back(b->edge->id);
      }
    }
    return cpath;
  };

  /**
   * Construct a traversed path from the optimal path.
   * It is different with cpath in that the edges traversed between
   * consecutive GPS observations are Recorded.
   * It returns a traversed path including the cpath and the index of
   * matched edge for each point in the GPS trajectory.
   */
  T_Path construct_traversed_path(O_Path &path, Network &network){
    if (path.empty()) return T_Path();
    std::vector<Edge> &edges = network.get_edges();
    int N = path.size();
    // T_Path *edges= new T_Path();
    T_Path t_path;
    t_path.cpath.push_back(path[0]->edge->id);
    int current_idx = 0;
    t_path.indices.push_back(current_idx);
    for(int i=0; i<N-1; ++i) {
      Candidate* a = path[i];
      Candidate* b = path[i+1];
      if ((a->edge->id!=b->edge->id) || (a->offset>b->offset)) {
        // segs stores edge index
        auto segs = look_sp_path(a->edge->target,b->edge->source);
        // No transition exist in UBODT
        if (segs.empty() &&  a->edge->target!=b->edge->source) {
          return T_Path();
        }
        for (int e:segs) {
          t_path.cpath.push_back(edges[e].id);
          ++current_idx;
        }
        t_path.cpath.push_back(b->edge->id);
        ++current_idx;
        t_path.indices.push_back(current_idx);
      } else {
        // b stays on the same edge
        t_path.indices.push_back(current_idx);
      }
    }
    return t_path;
  };

  /**
   *  Print statistics of the hashtable to a file
   */
  void print_statictics(const char*filename){
    std::map<int,int> statistics;
    for (int i=0; i<buckets; ++i) {
      int count=0;
      Record *r=hashtable[i];
      while (r!=NULL) {
        r=r->next;
        ++count;
      }
      statistics[count]=statistics[count]+1;
    }
    std::ofstream outputfile(filename);
    if (outputfile.is_open())
    {
      outputfile<<"BucketElements;Counts\n";
      for (std::map<int,int>::iterator it=statistics.begin();
           it!=statistics.end(); ++it)
        outputfile<< it->first << ";" << it->second << '\n';
      outputfile.close();
    }
    else std::cout << "Unable to write statistics to file"<<'\n';
  };
  double get_delta(){
    return delta;
  };
  inline unsigned int cal_bucket_index(NodeIndex source,NodeIndex target){
    return (source*multiplier+target)%buckets;
  };

  // Insert a Record into the hash table
  void insert(Record *r)
  {
    //int h = (r->source*multiplier+r->target)%buckets ;
    int h = cal_bucket_index(r->source,r->target);
    r->next = hashtable[h];
    hashtable[h]=r;
    if (r->cost > delta) delta = r->cost;
  };

private:
  const long long multiplier;   // multiplier to get a unique ID
  const int buckets;   // number of buckets
  double delta = 0.0;
  //int maxnode=0;
  Record** hashtable;
};

// Constant values used in UBODT.

double LOAD_FACTOR = 2.0;
int BUFFER_LINE = 1024;

/**
 *  Estimate the number of rows in a UBODT file from its size in byte
 *  @Returns the number of rows
 */
int estimate_ubodt_rows(const std::string &filename){
<<<<<<< HEAD
    struct stat stat_buf;
    int rc = stat(filename.c_str(), &stat_buf);
    if (rc==0) {
        int file_bytes = stat_buf.st_size;
        std::cout<<"UBODT file size is "<<file_bytes<< " bytes\n";
        std::string fn_extension = filename.substr(filename.find_last_of(".") + 1);
        std::transform(fn_extension.begin(), fn_extension.end(), fn_extension.begin(), ::tolower);
        if (fn_extension == "csv" || fn_extension == "txt") {
            int row_size = 36;
            return file_bytes/row_size;
        } else if (fn_extension == "bin" || fn_extension == "binary") {
            Record r;
            // When exporting to a file using boost binary writer,
            // the padding is removed.
            int row_size = 28;
            return file_bytes/row_size;
        }
    }
    return -1;
=======
  struct stat stat_buf;
  int rc = stat(filename.c_str(), &stat_buf);
  if (rc==0) {
    int file_bytes = stat_buf.st_size;
    std::cout<<"UBODT file size is "<<file_bytes<< " bytes\n";
    std::string fn_extension = filename.substr(filename.find_last_of(".") + 1);
    std::transform(fn_extension.begin(),
                   fn_extension.end(),
                   fn_extension.begin(),
                   [](unsigned char c){ return std::tolower(c);});
    if (fn_extension == "csv" || fn_extension == "txt") {
      int row_size = 36;
      return file_bytes/row_size;
    } else if (fn_extension == "bin" || fn_extension == "binary") {
      Record r;
      // When exporting to a file using boost binary writer,
      // the padding is removed.
      int row_size = 28;
      return file_bytes/row_size;
    }
  }
  return -1;
>>>>>>> 506ee9a5
};

int find_prime_number(double value){
  std::vector<int> prime_numbers = {
    5003,10039,20029,50047,100669,200003,500000,
    1000039,2000083,5000101,10000103,20000033};
  int N = prime_numbers.size();
  for (int i=0; i<N; ++i) {
    if (value<=prime_numbers[i]) {
      return prime_numbers[i];
    }
  }
  return prime_numbers[N-1];
};
/**
 * Read ubodt from a csv file, the caller takes the ownership.
 * The ubodt is stored on heap memory.
 */
UBODT *read_ubodt_csv(const std::string &filename, int multiplier=50000)
{
  std::cout<<"Reading UBODT file (CSV format) from: " << filename << '\n';
  int rows = estimate_ubodt_rows(filename);
  std::cout<<"Estimated rows is : " << rows << '\n';
  int progress_step = rows/10;
  if (progress_step < 1) progress_step = 1;
  int buckets = find_prime_number(rows/LOAD_FACTOR);
  UBODT *table = new UBODT(buckets, multiplier);
  FILE* stream = fopen(filename.c_str(), "r");
  int NUM_ROWS = 0;
  char line[BUFFER_LINE];
  if(fgets(line, BUFFER_LINE, stream)) {
    printf("    Header line skipped.\n");
  };
  while (fgets(line, BUFFER_LINE, stream))
  {
    ++NUM_ROWS;
    Record *r =(Record *) malloc(sizeof(Record));
    /* Parse line into a Record */
    sscanf(
      line,"%d;%d;%d;%d;%d;%lf",
      &r->source,
      &r->target,
      &r->first_n,
      &r->prev_n,
      &r->next_e,
      &r->cost
      );
    r->next=NULL;
    if (NUM_ROWS%progress_step==0) printf("Read rows: %d\n",NUM_ROWS);
    /* Insert into the hash table */
    table->insert(r);
  };
  fclose(stream);
  std::cout<<"    Number of rows read " << NUM_ROWS << '\n';
  double lf = NUM_ROWS/(double)buckets;
  std::cout<<"    Estimated load factor #elements/#tablebuckets "<<lf<<"\n";
  if (lf>10) std::cout<<"    *** Warning, load factor is too large.\n";
  std::cout<<"Finish reading UBODT.\n";
  return table;
};

/**
 * Read ubodt from a binary file, the caller takes the ownership.
 */
UBODT *read_ubodt_binary(const std::string &filename, int multiplier=50000)
{
  std::cout<<"Reading UBODT file (binary format) from: " << filename << '\n';
  int rows = estimate_ubodt_rows(filename);
  int progress_step = rows/10;
  if (progress_step < 1) progress_step = 1;
  std::cout<<"Estimated rows is : " << rows << '\n';
  int buckets = find_prime_number(rows/LOAD_FACTOR);
  UBODT *table = new UBODT(buckets,multiplier);
  int NUM_ROWS = 0;
  std::ifstream ifs(filename.c_str());
  // Check byte offset
  std::streampos archiveOffset = ifs.tellg();
  std::streampos streamEnd = ifs.seekg(0, std::ios_base::end).tellg();
  ifs.seekg(archiveOffset);
  boost::archive::binary_iarchive ia(ifs);
  while (ifs.tellg() < streamEnd)
  {
    ++NUM_ROWS;
    Record *r =(Record *) malloc(sizeof(Record));
    ia >> r->source;
    ia >> r->target;
    ia >> r->first_n;
    ia >> r->prev_n;
    ia >> r->next_e;
    ia >> r->cost;
    r->next=NULL;
    if (NUM_ROWS%progress_step==0) printf("Read rows: %d\n",NUM_ROWS);
    table->insert(r);
  }
  ifs.close();
  std::cout<<"    Number of rows read " << NUM_ROWS << '\n';
  double lf = NUM_ROWS/(double)buckets;
  std::cout<<"    Estimated load factor #elements/#tablebuckets "<<lf<<"\n";
  if (lf>10) std::cout<<"    *** Warning, load factor is too large.\n";
  std::cout<<"Finish reading UBODT.\n";
  return table;
};

}
#endif /* MM_UBODT_HPP */<|MERGE_RESOLUTION|>--- conflicted
+++ resolved
@@ -234,27 +234,6 @@
  *  @Returns the number of rows
  */
 int estimate_ubodt_rows(const std::string &filename){
-<<<<<<< HEAD
-    struct stat stat_buf;
-    int rc = stat(filename.c_str(), &stat_buf);
-    if (rc==0) {
-        int file_bytes = stat_buf.st_size;
-        std::cout<<"UBODT file size is "<<file_bytes<< " bytes\n";
-        std::string fn_extension = filename.substr(filename.find_last_of(".") + 1);
-        std::transform(fn_extension.begin(), fn_extension.end(), fn_extension.begin(), ::tolower);
-        if (fn_extension == "csv" || fn_extension == "txt") {
-            int row_size = 36;
-            return file_bytes/row_size;
-        } else if (fn_extension == "bin" || fn_extension == "binary") {
-            Record r;
-            // When exporting to a file using boost binary writer,
-            // the padding is removed.
-            int row_size = 28;
-            return file_bytes/row_size;
-        }
-    }
-    return -1;
-=======
   struct stat stat_buf;
   int rc = stat(filename.c_str(), &stat_buf);
   if (rc==0) {
@@ -277,7 +256,6 @@
     }
   }
   return -1;
->>>>>>> 506ee9a5
 };
 
 int find_prime_number(double value){
